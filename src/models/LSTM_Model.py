"""
Recurrent neural network model for electricity load
"""
import os
import numpy as np
import pandas as pd
import datetime
from tensorflow import keras
from matplotlib import pyplot as plt
from sklearn.preprocessing import StandardScaler
from sklearn.preprocessing import MinMaxScaler
import json
from sklearn.model_selection import TimeSeriesSplit
from sklearn import metrics


class LSTM_Model:

    def __init__(self, df=None, window=24, layers=1, hidden_inputs=50, last_layer="Dense", scaler="Standard", epochs=30,
                 activation="tanh", eval_splits=5, preserve_weights=False):
        self.window = window
        self.layers = layers
        self.hidden_inputs = hidden_inputs
        self.last_layer = last_layer
        self.scaler = scaler
        self.df = df
        self.epochs = epochs
        self.activation = activation
        self.X_train = None
        self.X_test = None
        self.X_val = None
        self.X_compare = None
        self.model = None
        self.path = None
        self.date_array = None
<<<<<<< HEAD
        self.eval_splits = eval_splits
        self.preserve_weights = preserve_weights
=======
        self.train_errors = []
        self.val_errors = []
        self.test_errors = []
        self.outputpath = None
        self.train_samples = []
>>>>>>> e300091e

    def scale_columns(self, col_name_list):
        """Scale columns named in col_name_list to mean zero, sd one,
        and return the individual scaler objects in a dictionary.
        Args:
            df: pandas DataFrame with columns to be scaled
            col_name_list: list of string column names denoting columns
                to be scaled
        Returns: Tuple of two objects. The first is the scaled dataframe.
        The second is a dictionary of scaler objects, the keys are the column names
        of the column scaled by each scaler.
        """
        scaler_dict = {}
        for cur_name in col_name_list:
            if self.scaler == "Standard":
                cur_scaler = StandardScaler()
            else:
                cur_scaler = MinMaxScaler()
            cur_data = self.df.loc[:, cur_name].values
            cur_data = np.expand_dims(cur_data, axis=1)
            cur_scaler.fit(cur_data)
            self.df.loc[:, cur_name] = cur_scaler.transform(cur_data).squeeze()
            scaler_dict[cur_name] = cur_scaler
        return (scaler_dict)

    def create_window_data(self, data, keep_whole_window=True):
        """Preprocess data to match RNN model specification

        Args:
            data: matrix of inputs for the RNN (num_steps, num_features)
            window: the width of the look-back window used for the RNN
            keep_whole_window: flag controlling whether the whole window
                will be preserved in each entry of the output, or only
                the current element at the end of the window.
        Returns: 3-dimensional tensor (np.ndarray) of dimensions
        (num_steps, window [or 1 if keep_whole_window is False], num_features)
        ready for input to an LSTM.
        """
        num_steps = data.shape[0] - self.window + 1
        num_features = data.shape[1]
        if keep_whole_window is False:
            keep_nelems = 1
        else:
            keep_nelems = self.window
        arr = np.zeros((num_steps, keep_nelems, num_features))
        for i in range(self.window, data.shape[0]+1):
            cur_window = data[(i - keep_nelems):i, :]
            arr[i - self.window, :, :] = cur_window
        arr = arr.squeeze()
        return arr

    def define_fit_vanilla_lstm(self):
        """Defines a Vanilla LSTM model using Keras
        Args:
            window: width of the look-back window used for the model's
                input data
            num_features: number of features in the input data
            units: dimension of "memory" space
        Returns: keras Sequential model object
        """
        model = keras.models.Sequential()
        num_features = len(self.X_train.columns) - 1
        if self.layers == 1:
            # TO DO ADD ACTIVATION
            model.add(keras.layers.LSTM(self.hidden_inputs, activation=self.activation, return_sequences=False,
                                        input_shape=(self.window, num_features)))
        else:
            for i in range(self.layers):
                model.add(keras.layers.LSTM(self.hidden_inputs, activation=self.activation, return_sequences=True,
                                            input_shape=(self.window, num_features)))
            model.add(keras.layers.LSTM(self.hidden_inputs , activation=self.activation))
        if self.last_layer == "Dense":
            model.add(keras.layers.Dense(1))
        model.compile(optimizer='adam', loss='mse')
        self.model = model

    def train_test_split(self):
        # Create TimeSeriesSplitter
        tscv = TimeSeriesSplit(n_splits=self.eval_splits)
        X = self.df

        # Find X_train and X_compare
        for train_index, test_index in tscv.split(X):
            X_train = X.iloc[train_index]
            X_compare_2020 = X.iloc[test_index]

        # Find X_val+test
        X_val = X_train.loc[(X_train.index.date > datetime.date(2019, 9, 30))]

        # Find X_Train
        X_train = X_train.loc[~X_train.index.isin(X_val.index)]

        # Find exact X_val and X_test
        tscv = TimeSeriesSplit(n_splits=2)
        for train_index, test_index in tscv.split(X_val):
            X_val_2 = X_val.iloc[train_index]
            X_test_2_month = X_val.iloc[test_index]

        self.X_train = X_train
        self.X_test = X_test_2_month
        self.X_val = X_val_2
        self.X_compare = X_compare_2020

    def run_experiment(self, region, city, path, test_on_split=False, folds = 6,
                       input_keep_cols=['hour', 'weekday', 'weekend', 'pre_weekend',
<<<<<<< HEAD
                                        'post_weekend', 'holiday', 'dwpc', 'relh', 'sped', 'tmpc', 'load',
                                        'city_flag_la', 'city_flag_houston', 'city_flag_boston', 'city_flag_nyc',
                                        'city_flag_chicago', 'city_flag_kck', 'week_of_year', 'sin_week_of_year',
                                        'cos_week_of_year', 'sin_hour', 'cos_hour']):
=======
                                        'post_weekend', 'holiday', 'dwpc', 'relh', 'sped', 'tmpc', 'load','week_of_year','sin_week_of_year','cos_week_of_year','sin_hour','cos_hour']):
>>>>>>> e300091e
        # Read appropriate CSV into a dataframe
        filepath = os.path.join(path, f'{region}_{city}_third_pass.csv')
        df = pd.read_csv(filepath)
        self.path = path
        self.date_array = [i.strftime('%Y-%m-%d %H:%M:%S') for i in pd.to_datetime(df.date_hour)]
        print("Made DataFrame")
        # Create datetime index
        df.index = pd.to_datetime(df.date_hour)
        print(df.columns)
        df_select = df.loc[:, input_keep_cols]

        # Set df to extracted dataset
        self.df = df_select

        # Scale the data
        float_cols = list(df_select.columns[df_select.dtypes == np.float64])
        scaler_dict = self.scale_columns(float_cols)

        print("Splitting and Training")
        # Split train and test data
        if test_on_split:
            self.test_on_splits(scaler_dict, folds)
        else:
            self.train_test_split()
            self.fit_model_and_predict(scaler_dict)

    def fit_model_and_predict(self, scaler_dict, train_too=False):
        # Split data into input and target variables and create tensors
        # For Train data
        date_array = [i.strftime('%Y-%m-%d %H:%M:%S') for i in pd.to_datetime(self.X_val.iloc[self.window-1:].index.values)]
        X_train = self.X_train
        y_train = X_train["load"].to_numpy()
        y_train = np.expand_dims(y_train, axis=1)
        X_train = X_train.drop("load", axis=1).to_numpy()
        X_train_tensor = self.create_window_data(X_train)
        y_train_tensor = self.create_window_data(y_train, keep_whole_window=False)
        self.train_samples.append(len(X_train_tensor))
        # For test Data
        X_test = self.X_test
        y_test = X_test['load'].to_numpy()
        y_test = np.expand_dims(y_test, axis=1)
        X_test = X_test.drop('load', axis=1).to_numpy()
        X_test_tensor = self.create_window_data(X_test)
        y_test_tensor = self.create_window_data(y_test, keep_whole_window=False)

        # For Validation Data
        X_val = self.X_val
        y_val = X_val['load'].to_numpy()
        y_val = np.expand_dims(y_val, axis=1)
        X_val = X_val.drop('load', axis=1).to_numpy()
        X_val_tensor = self.create_window_data(X_val)
        y_val_tensor = self.create_window_data(y_val, keep_whole_window=False)
        if train_too:
            assert round(100 * len(y_val_tensor)/ (len(y_val_tensor) + len(y_train_tensor))) == 20
        # For Compare Data
        X_compare = self.X_compare
        y_compare = X_compare['load'].to_numpy()
        y_compare = np.expand_dims(y_compare, axis=1)
        X_compare = X_compare.drop("load", axis=1).to_numpy()
        X_compare_tensor = self.create_window_data(X_compare)
        y_compare_tensor = self.create_window_data(y_compare, keep_whole_window=False)

        print("Defining and Training Model")
        # Define Model
        if self.model is None or self.preserve_weights is False:
            self.define_fit_vanilla_lstm()

        # Train Model
        self.model.fit(X_train_tensor, y_train_tensor, epochs=self.epochs)

        # Make Prediction
        y_pred = self.model.predict(X_val_tensor)
        y_val_unscaled = scaler_dict['load'].inverse_transform(y_val_tensor)
        y_pred_unscaled = scaler_dict['load'].inverse_transform(y_pred)
        if train_too:
            # Find unscaled data and calculate metrics
            date_array = [i.strftime('%Y-%m-%d %H:%M:%S') for i in pd.to_datetime(self.X_val.iloc[self.window-1:].index.values)]
            date_array_train = [i.strftime('%Y-%m-%d %H:%M:%S') for i in pd.to_datetime(self.X_train.iloc[self.window-1:].index.values)]

            y_pred_train = self.model.predict(X_train_tensor)
            y_train_unscaled = scaler_dict['load'].inverse_transform(y_train_tensor)
            y_pred_train_unscaled = scaler_dict['load'].inverse_transform(y_pred_train)
            self.calc_metrics(y_val_unscaled, y_pred_unscaled, date_array, scaler_dict,save_outputs=True,
                              train_y_true=y_train_unscaled,
                              train_y_pred=y_pred_train_unscaled, train_dates_arr=date_array_train, swoth = True)
        else:
            self.calc_metrics(y_val_unscaled, y_pred_unscaled, date_array, scaler_dict,save_outputs=True)

    #         #Find unscaled data and calculate metrics
    #         y_pred = self.model.predict(X_test_tensor)
    #         y_test_unscaled = scaler_dict['load'].inverse_transform(y_test_tensor)
    #         y_pred_unscaled = scaler_dict['load'].inverse_transform(y_pred)
    #         self.calc_metrics(y_pred_unscaled, y_test_unscaled)

    #         #Find unscaled data and calculate metrics
    #         y_pred = self.model.predict(X_compare_tensor)
    #         y_compare_unscaled = scaler_dict['load'].inverse_transform(y_compare_tensor)
    #         y_pred_unscaled = scaler_dict['load'].inverse_transform(y_pred)

    #         self.calc_metrics(y_pred_unscaled, y_compare_unscaled)

    def hyperparameter_dict(self, output_dir):
        hyperparams = {"window": self.window, "layers": self.layers, "hidden_inputs": self.hidden_inputs,
                       "epochs": self.epochs}
        filename = 'hyperparameters.json'
        with open(os.path.join(output_dir, filename), 'w') as f:
            json.dump(hyperparams, f, indent=4)

    def test_on_splits(self, scaler_dict, folds = 6):
        tscv = TimeSeriesSplit(n_splits=5)
        X = self.df

        # Find X_train and X_compare
        for train_index, test_index in tscv.split(X):
            X_train = X.iloc[train_index]
            X_compare_2020 = X.iloc[test_index]

        # Find X_test
        X_test = X_train.loc[(X_train.index.date > datetime.date(2019, 12, 31))]

        # Find X_val+train
        X_train_val = X_train.loc[~X_train.index.isin(X_test.index)]
        train_sample_size = []
        # Find exact X_val and X_test
<<<<<<< HEAD
        tscv = TimeSeriesSplit(n_splits=self.eval_splits)
        for train_index, test_index in tscv.split(X_train_val):
            X_train_2 = X_train_val.iloc[train_index]
            X_val_2 = X_train_val.iloc[test_index]
=======
        train_ind, test_ind = self.split_for_splits(folds, X_train_val)
        for i in range(len(train_ind)):
            X_train_2 = X_train_val.iloc[:train_ind[i]]
            X_val_2 = X_train_val.iloc[train_ind[i]: train_ind[i] + test_ind[i]]
>>>>>>> e300091e
            self.X_train = X_train_2
            train_sample_size.append(len(X_train_2))
            self.X_test = X_test
            self.X_val = X_val_2
            self.X_compare = X_compare_2020
            self.fit_model_and_predict(scaler_dict, train_too=True)

        filename_l = ["MSE","RMSE","MAPE","MSE_Scaled","RMSE_Scaled","MAPE_Scaled"]
        for i in range(len(filename_l)):
            train_error = [self.train_errors[j][i] for j in range(len(self.train_errors))]
            val_error = [self.val_errors[j][i] for j in range(len(self.val_errors))]
            plt.figure()
            plt.plot(self.train_samples, train_error,label="training error")
            plt.plot(self.train_samples, val_error, label="validation error")
            plt.legend()
            plt.xlabel("Training Size (Number of Windows)")
            plt.ylabel("Error")
            plt.title("{0} vs Training Size".format(filename_l))
            filename = 'error_scatter_test_splits_{0}.png'.format(filename_l[i])
            plt.savefig(os.path.join(self.outputpath, filename))
            plt.close()


    def split_for_splits(self, folds, data):
        nsplits_len_train = [i * (len(data)-23) // (folds + 1) + (len(data)-23) % (folds + 1) - 1 if i* (len(data)-23) // (folds + 1) <= int(0.8 * (len(data)-23) // 1) else int(0.8*(len(data)-23)) for i in np.arange(1, folds+1)]
        nsplits_len_test = [int((i -23) / 0.8 * 0.2 // 1) + 23 for i in nsplits_len_train]
        return nsplits_len_train, nsplits_len_test

    def calc_metrics(self, y_true, y_pred, dates_arr, scaler_dict,save_outputs=True,
                     train_y_true=None, train_y_pred=None, train_dates_arr=None, swoth = False):
        '''
        Calculates some metrics and plots for current run of an LSTM and saves them
        to a folder under the root/models s ubdirectory
        Parameters
        ----------
        y_true : numpy array of shape (m,1)
            True true load values
        y_pred : numpy array of shape (m,1)
            Predicted load values
        dates_arr : numpy array of shape (m,1)
            Each entry in numpy array should contain a unique date_hour string in
            the format: 'YYYY-MM-DD HH:MM:SS'
        hyperparams : dictionary
            Contains hyperparameter specifications
        save_outputs : bool, optional
            If True, will save outputs to a generated timestamped directory under
            the root/models subdirectory
        Returns
        -------
        None.
        '''

        output_dir = ''  # Placeholder if save_outputs is False
        if save_outputs:
            path = os.path.join(os.getcwd(), "model")
            if not os.path.exists(path):
                os.mkdir(path)
                print("Creating model directory")
            else:
                print("Directory exists, adding to directory")
            # Path to data directory contaning CSVs
            output_dir = path

            run_datetime = datetime.datetime.now().strftime('%m%d%y_%H%M%S')
            new_dir_name = f'run_{run_datetime}'

            if swoth:
                output_dir = os.path.join(output_dir, 'split_train_val')
                if not os.path.exists(output_dir):
                    os.mkdir(output_dir)
                self.outputpath = output_dir
            else:
                pass
            # Current date/time
            output_dir = os.path.join(output_dir, new_dir_name)
            os.mkdir(output_dir)

        # Error statistics #######################################################
        # self.outputpath = output_dir
        self.raw_metrics(y_true, y_pred, output_dir, scaler_dict, save_outputs=save_outputs, prefix='val', swoth = swoth)
        if train_y_true is not None and train_y_pred is not None and train_dates_arr is not None:
            self.raw_metrics(train_y_true, train_y_pred, output_dir, scaler_dict ,save_outputs=save_outputs, prefix='train',swoth = swoth)

        # Scatter plot of Predicted vs True Load #################################

        self.plot_scatter(y_true, y_pred, output_dir, save_outputs=save_outputs, prefix='val')
        if train_y_true is not None and train_y_pred is not None and train_dates_arr is not None:
            self.plot_scatter(train_y_true, train_y_pred, output_dir, save_outputs=save_outputs, prefix='train')

        # Timeseries Plot (automatically only plots first two weeks of data) ######

        self.plot_timeseries(y_true, y_pred, dates_arr, output_dir, save_outputs=save_outputs, prefix='val')
        if train_y_true is not None and train_y_pred is not None and train_dates_arr is not None:
            self.plot_timeseries(train_y_true, train_y_pred, train_dates_arr, output_dir, save_outputs=save_outputs,
                            prefix='train')

        # Save current run's hyperparameters to JSON file ########################
        if save_outputs:
            self.hyperparameter_dict(output_dir)
        # Save arrays of predicted and true load value to CSV ####################
        self.save_CSV(y_true, y_pred, dates_arr, output_dir, save_outputs=save_outputs, prefix='val')
        if train_y_true is not None and train_y_pred is not None and train_dates_arr is not None:
            self.save_CSV(train_y_true, train_y_pred, train_dates_arr, output_dir, save_outputs=save_outputs, prefix='train')

        return

    def raw_metrics(self, y_true, y_pred, output_dir, scaler_dict,save_outputs=True, prefix='val', swoth = False):
        '''
        Various useful regression metrics, the following link is a helpful reference
        https://scikit-learn.org/stable/modules/model_evaluation.html#regression-metrics
        '''

        print('------------------------------------------------------------------')
        print(f'{prefix} raw metrics')
        print('------------------------------------------------------------------')

        #UnScaled
        MSE = metrics.mean_squared_error(y_true, y_pred)
        RMSE = metrics.mean_squared_error(y_true, y_pred, squared=False)

        Mean_abs_error = metrics.mean_absolute_error(y_true, y_pred)
        Median_abs_error = metrics.median_absolute_error(y_true, y_pred)

        Max_error = metrics.max_error(y_true, y_pred)
        R2_score = metrics.r2_score(y_true, y_pred)

        y_true_mape = y_true.reshape(len(y_true), 1)
        MAPE = (sum(abs(y_true_mape - y_pred) / y_true_mape) / len(y_true_mape))[0]

        #Scaled
        y_true_scaled = scaler_dict["load"].transform(y_true.reshape(-1, 1))
        y_pred_scaled = scaler_dict["load"].transform(y_pred.reshape(-1, 1))
        MSE_scaled = metrics.mean_squared_error(y_true_scaled, y_pred_scaled)
        RMSE_scaled = metrics.mean_squared_error(y_true_scaled, y_pred_scaled, squared=False)


        y_true_scaled = y_true.reshape(len(y_true_scaled),1)
        MAPE_scaled = (sum(abs(y_true_scaled - y_pred_scaled)/y_true_scaled)/len(y_true_scaled))[0]

        metrics_str = ''
        metrics_str += f'Mean Squared Error: {MSE:.2f}\n'
        metrics_str += f'Root Mean Squared Error: {RMSE:.2f}\n'
        metrics_str += f'Mean Absolute Error: {Mean_abs_error:.2f}\n'
        metrics_str += f'Median Absolute Error: {Median_abs_error:.2f}\n'
        metrics_str += f'Max Error: {Max_error:.2f}\n'
        metrics_str += f'R2 Score: {R2_score:.3f}\n'
        metrics_str += f'Mean Absolute Percentage Error (MAPE): {MAPE:.4f}\n'
        metrics_str += f'Mean Squared Error Scaled: {MSE_scaled:.2f}\n'
        metrics_str += f'Root Mean Squared Error Scaled: {RMSE_scaled:.2f}\n'
        metrics_str += f'Mean Absolute Percentage Error Scaled: {MAPE_scaled:.4f}\n'

        print(metrics_str)

        if save_outputs:
            filename = f'{prefix}_error_stats.txt'
            with open(os.path.join(output_dir, filename), 'w') as f:
                f.write(metrics_str)

        if swoth:
            if prefix == "val":
                self.val_errors.append([MSE, RMSE, MAPE, MSE_scaled, RMSE_scaled, MAPE_scaled])
            elif prefix == "train":
                self.train_errors.append([MSE, RMSE, MAPE, MSE_scaled, RMSE_scaled, MAPE_scaled])
            elif prefix == "test":
                self.test_errors.append([MSE, RMSE, MAPE, MSE_scaled, RMSE_scaled, MAPE_scaled])

        return

    def plot_scatter(self, y_true, y_pred, output_dir, save_outputs=True, prefix='val'):
        '''
        Scatter plot of predicted vs true load, ideal is a line of slope 1
        '''

        plt.figure()
        plt.scatter(y_true, y_pred)
        plt.xlabel('True Load (MW)')
        plt.ylabel('Predicted Load (MW)')
        plt.title('Predicted vs True Load')

        if save_outputs:
            filename = f'{prefix}_scatter.png'
            plt.savefig(os.path.join(output_dir, filename))

        return

    def plot_timeseries(self, y_true, y_pred, dates_arr, output_dir, save_outputs=True, prefix='val'):
        '''
        Timeseries plot of predicted/true load vs datetime to see how well the
        prediction values match the true curve
        '''

        dates_arr_plt = self.to_dt(dates_arr)

        plt.figure()

        start_ind = 0
        end_ind = 336  # First two weeks
        end_ind = min(end_ind, len(dates_arr_plt))

        plt.plot_date(dates_arr_plt[start_ind:end_ind], y_true[start_ind:end_ind], 'b:', label='True')
        plt.plot_date(dates_arr_plt[start_ind:end_ind], y_pred[start_ind:end_ind], 'g:', label='Predicted')
        plt.xticks(rotation=45)
        plt.xlabel('Date')
        plt.ylabel('Load (MW)')
        plt.title('2-Week Predicted vs True Load')
        plt.legend()

        if save_outputs:
            filename = f'{prefix}_timeseries.png'
            plt.savefig(os.path.join(output_dir, filename))

        return

    def save_CSV(self, y_true, y_pred, dates_arr, output_dir, save_outputs=True, prefix='val'):
        '''
        Save CSV file of predicted and true load
        '''

        if save_outputs:
            dates_arr = np.reshape(dates_arr, (len(dates_arr), 1))
            y_true = y_true.reshape(len(y_true),1)
            y_pred = y_pred.reshape(len(y_pred),1)
            df_out = np.hstack([dates_arr, y_true, y_pred])

            header = ['date_hour', 'True Load', 'Predicted Load']
            filename = f'{prefix}_pred_array.csv'
            output_filepath = os.path.join(output_dir, filename)
            pd.DataFrame(df_out).to_csv(output_filepath, header=header, index=False)

        return

    def get_datetime(self, dt_str):
        '''
        Helper function to get a datetime object from a date_hour string
        '''

        dt_obj = datetime.datetime.strptime(dt_str, '%Y-%m-%d %H:%M:%S')

        return dt_obj

    def to_dt(self, dt_arr):
        '''
        Helper function to convert array of date_hour timestrings to datetime objects
        '''

        # If already a list of datetime objects, just return the list
        if isinstance(dt_arr[0], datetime.datetime):
            return dt_arr

        # Other wise convert from strings to datetime objects
        N = len(dt_arr)

        return_arr = [''] * N

        j = 0
        for i in range(N):
            return_arr[j] = self.get_datetime(dt_arr[i])
            j += 1

        return return_arr


def main():
    # For now, just run on one city at a time
<<<<<<< HEAD
    locations = [('ercot', 'houston'), ('isone', 'boston'), ('nyiso', 'nyc'), ('pjm', 'chicago'), ('spp', 'kck')]
    data_dir = os.path.join(os.getcwd(), 'data', 'interim')

    # Train model and predict
    lstm = LSTM_Model(df=None, window=24, layers=1, hidden_inputs=50, last_layer="Dense", scaler="Standard", epochs=5,
                      activation="tanh", eval_splits=3, preserve_weights=True)
    for region, city in locations:
        print(f"Fitting on data from {region}, {city}")
        lstm.run_experiment(region, city, data_dir, test_on_split=True)
=======
    region = 'ercot'
    city = 'houston'
    data_dir = os.path.join(os.getcwd(), 'data', 'interim')

    # Train model and predict
    lstm = LSTM_Model(df=None, window=24, layers=2, hidden_inputs=50, last_layer="Dense", scaler="Standard", epochs=20,
                      activation="relu")
    lstm.run_experiment(region, city, data_dir, test_on_split=True,folds=7)
>>>>>>> e300091e

    return


if __name__ == "__main__":
    main()<|MERGE_RESOLUTION|>--- conflicted
+++ resolved
@@ -1,583 +1,558 @@
-"""
-Recurrent neural network model for electricity load
-"""
-import os
-import numpy as np
-import pandas as pd
-import datetime
-from tensorflow import keras
-from matplotlib import pyplot as plt
-from sklearn.preprocessing import StandardScaler
-from sklearn.preprocessing import MinMaxScaler
-import json
-from sklearn.model_selection import TimeSeriesSplit
-from sklearn import metrics
-
-
-class LSTM_Model:
-
-    def __init__(self, df=None, window=24, layers=1, hidden_inputs=50, last_layer="Dense", scaler="Standard", epochs=30,
-                 activation="tanh", eval_splits=5, preserve_weights=False):
-        self.window = window
-        self.layers = layers
-        self.hidden_inputs = hidden_inputs
-        self.last_layer = last_layer
-        self.scaler = scaler
-        self.df = df
-        self.epochs = epochs
-        self.activation = activation
-        self.X_train = None
-        self.X_test = None
-        self.X_val = None
-        self.X_compare = None
-        self.model = None
-        self.path = None
-        self.date_array = None
-<<<<<<< HEAD
-        self.eval_splits = eval_splits
-        self.preserve_weights = preserve_weights
-=======
-        self.train_errors = []
-        self.val_errors = []
-        self.test_errors = []
-        self.outputpath = None
-        self.train_samples = []
->>>>>>> e300091e
-
-    def scale_columns(self, col_name_list):
-        """Scale columns named in col_name_list to mean zero, sd one,
-        and return the individual scaler objects in a dictionary.
-        Args:
-            df: pandas DataFrame with columns to be scaled
-            col_name_list: list of string column names denoting columns
-                to be scaled
-        Returns: Tuple of two objects. The first is the scaled dataframe.
-        The second is a dictionary of scaler objects, the keys are the column names
-        of the column scaled by each scaler.
-        """
-        scaler_dict = {}
-        for cur_name in col_name_list:
-            if self.scaler == "Standard":
-                cur_scaler = StandardScaler()
-            else:
-                cur_scaler = MinMaxScaler()
-            cur_data = self.df.loc[:, cur_name].values
-            cur_data = np.expand_dims(cur_data, axis=1)
-            cur_scaler.fit(cur_data)
-            self.df.loc[:, cur_name] = cur_scaler.transform(cur_data).squeeze()
-            scaler_dict[cur_name] = cur_scaler
-        return (scaler_dict)
-
-    def create_window_data(self, data, keep_whole_window=True):
-        """Preprocess data to match RNN model specification
-
-        Args:
-            data: matrix of inputs for the RNN (num_steps, num_features)
-            window: the width of the look-back window used for the RNN
-            keep_whole_window: flag controlling whether the whole window
-                will be preserved in each entry of the output, or only
-                the current element at the end of the window.
-        Returns: 3-dimensional tensor (np.ndarray) of dimensions
-        (num_steps, window [or 1 if keep_whole_window is False], num_features)
-        ready for input to an LSTM.
-        """
-        num_steps = data.shape[0] - self.window + 1
-        num_features = data.shape[1]
-        if keep_whole_window is False:
-            keep_nelems = 1
-        else:
-            keep_nelems = self.window
-        arr = np.zeros((num_steps, keep_nelems, num_features))
-        for i in range(self.window, data.shape[0]+1):
-            cur_window = data[(i - keep_nelems):i, :]
-            arr[i - self.window, :, :] = cur_window
-        arr = arr.squeeze()
-        return arr
-
-    def define_fit_vanilla_lstm(self):
-        """Defines a Vanilla LSTM model using Keras
-        Args:
-            window: width of the look-back window used for the model's
-                input data
-            num_features: number of features in the input data
-            units: dimension of "memory" space
-        Returns: keras Sequential model object
-        """
-        model = keras.models.Sequential()
-        num_features = len(self.X_train.columns) - 1
-        if self.layers == 1:
-            # TO DO ADD ACTIVATION
-            model.add(keras.layers.LSTM(self.hidden_inputs, activation=self.activation, return_sequences=False,
-                                        input_shape=(self.window, num_features)))
-        else:
-            for i in range(self.layers):
-                model.add(keras.layers.LSTM(self.hidden_inputs, activation=self.activation, return_sequences=True,
-                                            input_shape=(self.window, num_features)))
-            model.add(keras.layers.LSTM(self.hidden_inputs , activation=self.activation))
-        if self.last_layer == "Dense":
-            model.add(keras.layers.Dense(1))
-        model.compile(optimizer='adam', loss='mse')
-        self.model = model
-
-    def train_test_split(self):
-        # Create TimeSeriesSplitter
-        tscv = TimeSeriesSplit(n_splits=self.eval_splits)
-        X = self.df
-
-        # Find X_train and X_compare
-        for train_index, test_index in tscv.split(X):
-            X_train = X.iloc[train_index]
-            X_compare_2020 = X.iloc[test_index]
-
-        # Find X_val+test
-        X_val = X_train.loc[(X_train.index.date > datetime.date(2019, 9, 30))]
-
-        # Find X_Train
-        X_train = X_train.loc[~X_train.index.isin(X_val.index)]
-
-        # Find exact X_val and X_test
-        tscv = TimeSeriesSplit(n_splits=2)
-        for train_index, test_index in tscv.split(X_val):
-            X_val_2 = X_val.iloc[train_index]
-            X_test_2_month = X_val.iloc[test_index]
-
-        self.X_train = X_train
-        self.X_test = X_test_2_month
-        self.X_val = X_val_2
-        self.X_compare = X_compare_2020
-
-    def run_experiment(self, region, city, path, test_on_split=False, folds = 6,
-                       input_keep_cols=['hour', 'weekday', 'weekend', 'pre_weekend',
-<<<<<<< HEAD
-                                        'post_weekend', 'holiday', 'dwpc', 'relh', 'sped', 'tmpc', 'load',
-                                        'city_flag_la', 'city_flag_houston', 'city_flag_boston', 'city_flag_nyc',
-                                        'city_flag_chicago', 'city_flag_kck', 'week_of_year', 'sin_week_of_year',
-                                        'cos_week_of_year', 'sin_hour', 'cos_hour']):
-=======
-                                        'post_weekend', 'holiday', 'dwpc', 'relh', 'sped', 'tmpc', 'load','week_of_year','sin_week_of_year','cos_week_of_year','sin_hour','cos_hour']):
->>>>>>> e300091e
-        # Read appropriate CSV into a dataframe
-        filepath = os.path.join(path, f'{region}_{city}_third_pass.csv')
-        df = pd.read_csv(filepath)
-        self.path = path
-        self.date_array = [i.strftime('%Y-%m-%d %H:%M:%S') for i in pd.to_datetime(df.date_hour)]
-        print("Made DataFrame")
-        # Create datetime index
-        df.index = pd.to_datetime(df.date_hour)
-        print(df.columns)
-        df_select = df.loc[:, input_keep_cols]
-
-        # Set df to extracted dataset
-        self.df = df_select
-
-        # Scale the data
-        float_cols = list(df_select.columns[df_select.dtypes == np.float64])
-        scaler_dict = self.scale_columns(float_cols)
-
-        print("Splitting and Training")
-        # Split train and test data
-        if test_on_split:
-            self.test_on_splits(scaler_dict, folds)
-        else:
-            self.train_test_split()
-            self.fit_model_and_predict(scaler_dict)
-
-    def fit_model_and_predict(self, scaler_dict, train_too=False):
-        # Split data into input and target variables and create tensors
-        # For Train data
-        date_array = [i.strftime('%Y-%m-%d %H:%M:%S') for i in pd.to_datetime(self.X_val.iloc[self.window-1:].index.values)]
-        X_train = self.X_train
-        y_train = X_train["load"].to_numpy()
-        y_train = np.expand_dims(y_train, axis=1)
-        X_train = X_train.drop("load", axis=1).to_numpy()
-        X_train_tensor = self.create_window_data(X_train)
-        y_train_tensor = self.create_window_data(y_train, keep_whole_window=False)
-        self.train_samples.append(len(X_train_tensor))
-        # For test Data
-        X_test = self.X_test
-        y_test = X_test['load'].to_numpy()
-        y_test = np.expand_dims(y_test, axis=1)
-        X_test = X_test.drop('load', axis=1).to_numpy()
-        X_test_tensor = self.create_window_data(X_test)
-        y_test_tensor = self.create_window_data(y_test, keep_whole_window=False)
-
-        # For Validation Data
-        X_val = self.X_val
-        y_val = X_val['load'].to_numpy()
-        y_val = np.expand_dims(y_val, axis=1)
-        X_val = X_val.drop('load', axis=1).to_numpy()
-        X_val_tensor = self.create_window_data(X_val)
-        y_val_tensor = self.create_window_data(y_val, keep_whole_window=False)
-        if train_too:
-            assert round(100 * len(y_val_tensor)/ (len(y_val_tensor) + len(y_train_tensor))) == 20
-        # For Compare Data
-        X_compare = self.X_compare
-        y_compare = X_compare['load'].to_numpy()
-        y_compare = np.expand_dims(y_compare, axis=1)
-        X_compare = X_compare.drop("load", axis=1).to_numpy()
-        X_compare_tensor = self.create_window_data(X_compare)
-        y_compare_tensor = self.create_window_data(y_compare, keep_whole_window=False)
-
-        print("Defining and Training Model")
-        # Define Model
-        if self.model is None or self.preserve_weights is False:
-            self.define_fit_vanilla_lstm()
-
-        # Train Model
-        self.model.fit(X_train_tensor, y_train_tensor, epochs=self.epochs)
-
-        # Make Prediction
-        y_pred = self.model.predict(X_val_tensor)
-        y_val_unscaled = scaler_dict['load'].inverse_transform(y_val_tensor)
-        y_pred_unscaled = scaler_dict['load'].inverse_transform(y_pred)
-        if train_too:
-            # Find unscaled data and calculate metrics
-            date_array = [i.strftime('%Y-%m-%d %H:%M:%S') for i in pd.to_datetime(self.X_val.iloc[self.window-1:].index.values)]
-            date_array_train = [i.strftime('%Y-%m-%d %H:%M:%S') for i in pd.to_datetime(self.X_train.iloc[self.window-1:].index.values)]
-
-            y_pred_train = self.model.predict(X_train_tensor)
-            y_train_unscaled = scaler_dict['load'].inverse_transform(y_train_tensor)
-            y_pred_train_unscaled = scaler_dict['load'].inverse_transform(y_pred_train)
-            self.calc_metrics(y_val_unscaled, y_pred_unscaled, date_array, scaler_dict,save_outputs=True,
-                              train_y_true=y_train_unscaled,
-                              train_y_pred=y_pred_train_unscaled, train_dates_arr=date_array_train, swoth = True)
-        else:
-            self.calc_metrics(y_val_unscaled, y_pred_unscaled, date_array, scaler_dict,save_outputs=True)
-
-    #         #Find unscaled data and calculate metrics
-    #         y_pred = self.model.predict(X_test_tensor)
-    #         y_test_unscaled = scaler_dict['load'].inverse_transform(y_test_tensor)
-    #         y_pred_unscaled = scaler_dict['load'].inverse_transform(y_pred)
-    #         self.calc_metrics(y_pred_unscaled, y_test_unscaled)
-
-    #         #Find unscaled data and calculate metrics
-    #         y_pred = self.model.predict(X_compare_tensor)
-    #         y_compare_unscaled = scaler_dict['load'].inverse_transform(y_compare_tensor)
-    #         y_pred_unscaled = scaler_dict['load'].inverse_transform(y_pred)
-
-    #         self.calc_metrics(y_pred_unscaled, y_compare_unscaled)
-
-    def hyperparameter_dict(self, output_dir):
-        hyperparams = {"window": self.window, "layers": self.layers, "hidden_inputs": self.hidden_inputs,
-                       "epochs": self.epochs}
-        filename = 'hyperparameters.json'
-        with open(os.path.join(output_dir, filename), 'w') as f:
-            json.dump(hyperparams, f, indent=4)
-
-    def test_on_splits(self, scaler_dict, folds = 6):
-        tscv = TimeSeriesSplit(n_splits=5)
-        X = self.df
-
-        # Find X_train and X_compare
-        for train_index, test_index in tscv.split(X):
-            X_train = X.iloc[train_index]
-            X_compare_2020 = X.iloc[test_index]
-
-        # Find X_test
-        X_test = X_train.loc[(X_train.index.date > datetime.date(2019, 12, 31))]
-
-        # Find X_val+train
-        X_train_val = X_train.loc[~X_train.index.isin(X_test.index)]
-        train_sample_size = []
-        # Find exact X_val and X_test
-<<<<<<< HEAD
-        tscv = TimeSeriesSplit(n_splits=self.eval_splits)
-        for train_index, test_index in tscv.split(X_train_val):
-            X_train_2 = X_train_val.iloc[train_index]
-            X_val_2 = X_train_val.iloc[test_index]
-=======
-        train_ind, test_ind = self.split_for_splits(folds, X_train_val)
-        for i in range(len(train_ind)):
-            X_train_2 = X_train_val.iloc[:train_ind[i]]
-            X_val_2 = X_train_val.iloc[train_ind[i]: train_ind[i] + test_ind[i]]
->>>>>>> e300091e
-            self.X_train = X_train_2
-            train_sample_size.append(len(X_train_2))
-            self.X_test = X_test
-            self.X_val = X_val_2
-            self.X_compare = X_compare_2020
-            self.fit_model_and_predict(scaler_dict, train_too=True)
-
-        filename_l = ["MSE","RMSE","MAPE","MSE_Scaled","RMSE_Scaled","MAPE_Scaled"]
-        for i in range(len(filename_l)):
-            train_error = [self.train_errors[j][i] for j in range(len(self.train_errors))]
-            val_error = [self.val_errors[j][i] for j in range(len(self.val_errors))]
-            plt.figure()
-            plt.plot(self.train_samples, train_error,label="training error")
-            plt.plot(self.train_samples, val_error, label="validation error")
-            plt.legend()
-            plt.xlabel("Training Size (Number of Windows)")
-            plt.ylabel("Error")
-            plt.title("{0} vs Training Size".format(filename_l))
-            filename = 'error_scatter_test_splits_{0}.png'.format(filename_l[i])
-            plt.savefig(os.path.join(self.outputpath, filename))
-            plt.close()
-
-
-    def split_for_splits(self, folds, data):
-        nsplits_len_train = [i * (len(data)-23) // (folds + 1) + (len(data)-23) % (folds + 1) - 1 if i* (len(data)-23) // (folds + 1) <= int(0.8 * (len(data)-23) // 1) else int(0.8*(len(data)-23)) for i in np.arange(1, folds+1)]
-        nsplits_len_test = [int((i -23) / 0.8 * 0.2 // 1) + 23 for i in nsplits_len_train]
-        return nsplits_len_train, nsplits_len_test
-
-    def calc_metrics(self, y_true, y_pred, dates_arr, scaler_dict,save_outputs=True,
-                     train_y_true=None, train_y_pred=None, train_dates_arr=None, swoth = False):
-        '''
-        Calculates some metrics and plots for current run of an LSTM and saves them
-        to a folder under the root/models s ubdirectory
-        Parameters
-        ----------
-        y_true : numpy array of shape (m,1)
-            True true load values
-        y_pred : numpy array of shape (m,1)
-            Predicted load values
-        dates_arr : numpy array of shape (m,1)
-            Each entry in numpy array should contain a unique date_hour string in
-            the format: 'YYYY-MM-DD HH:MM:SS'
-        hyperparams : dictionary
-            Contains hyperparameter specifications
-        save_outputs : bool, optional
-            If True, will save outputs to a generated timestamped directory under
-            the root/models subdirectory
-        Returns
-        -------
-        None.
-        '''
-
-        output_dir = ''  # Placeholder if save_outputs is False
-        if save_outputs:
-            path = os.path.join(os.getcwd(), "model")
-            if not os.path.exists(path):
-                os.mkdir(path)
-                print("Creating model directory")
-            else:
-                print("Directory exists, adding to directory")
-            # Path to data directory contaning CSVs
-            output_dir = path
-
-            run_datetime = datetime.datetime.now().strftime('%m%d%y_%H%M%S')
-            new_dir_name = f'run_{run_datetime}'
-
-            if swoth:
-                output_dir = os.path.join(output_dir, 'split_train_val')
-                if not os.path.exists(output_dir):
-                    os.mkdir(output_dir)
-                self.outputpath = output_dir
-            else:
-                pass
-            # Current date/time
-            output_dir = os.path.join(output_dir, new_dir_name)
-            os.mkdir(output_dir)
-
-        # Error statistics #######################################################
-        # self.outputpath = output_dir
-        self.raw_metrics(y_true, y_pred, output_dir, scaler_dict, save_outputs=save_outputs, prefix='val', swoth = swoth)
-        if train_y_true is not None and train_y_pred is not None and train_dates_arr is not None:
-            self.raw_metrics(train_y_true, train_y_pred, output_dir, scaler_dict ,save_outputs=save_outputs, prefix='train',swoth = swoth)
-
-        # Scatter plot of Predicted vs True Load #################################
-
-        self.plot_scatter(y_true, y_pred, output_dir, save_outputs=save_outputs, prefix='val')
-        if train_y_true is not None and train_y_pred is not None and train_dates_arr is not None:
-            self.plot_scatter(train_y_true, train_y_pred, output_dir, save_outputs=save_outputs, prefix='train')
-
-        # Timeseries Plot (automatically only plots first two weeks of data) ######
-
-        self.plot_timeseries(y_true, y_pred, dates_arr, output_dir, save_outputs=save_outputs, prefix='val')
-        if train_y_true is not None and train_y_pred is not None and train_dates_arr is not None:
-            self.plot_timeseries(train_y_true, train_y_pred, train_dates_arr, output_dir, save_outputs=save_outputs,
-                            prefix='train')
-
-        # Save current run's hyperparameters to JSON file ########################
-        if save_outputs:
-            self.hyperparameter_dict(output_dir)
-        # Save arrays of predicted and true load value to CSV ####################
-        self.save_CSV(y_true, y_pred, dates_arr, output_dir, save_outputs=save_outputs, prefix='val')
-        if train_y_true is not None and train_y_pred is not None and train_dates_arr is not None:
-            self.save_CSV(train_y_true, train_y_pred, train_dates_arr, output_dir, save_outputs=save_outputs, prefix='train')
-
-        return
-
-    def raw_metrics(self, y_true, y_pred, output_dir, scaler_dict,save_outputs=True, prefix='val', swoth = False):
-        '''
-        Various useful regression metrics, the following link is a helpful reference
-        https://scikit-learn.org/stable/modules/model_evaluation.html#regression-metrics
-        '''
-
-        print('------------------------------------------------------------------')
-        print(f'{prefix} raw metrics')
-        print('------------------------------------------------------------------')
-
-        #UnScaled
-        MSE = metrics.mean_squared_error(y_true, y_pred)
-        RMSE = metrics.mean_squared_error(y_true, y_pred, squared=False)
-
-        Mean_abs_error = metrics.mean_absolute_error(y_true, y_pred)
-        Median_abs_error = metrics.median_absolute_error(y_true, y_pred)
-
-        Max_error = metrics.max_error(y_true, y_pred)
-        R2_score = metrics.r2_score(y_true, y_pred)
-
-        y_true_mape = y_true.reshape(len(y_true), 1)
-        MAPE = (sum(abs(y_true_mape - y_pred) / y_true_mape) / len(y_true_mape))[0]
-
-        #Scaled
-        y_true_scaled = scaler_dict["load"].transform(y_true.reshape(-1, 1))
-        y_pred_scaled = scaler_dict["load"].transform(y_pred.reshape(-1, 1))
-        MSE_scaled = metrics.mean_squared_error(y_true_scaled, y_pred_scaled)
-        RMSE_scaled = metrics.mean_squared_error(y_true_scaled, y_pred_scaled, squared=False)
-
-
-        y_true_scaled = y_true.reshape(len(y_true_scaled),1)
-        MAPE_scaled = (sum(abs(y_true_scaled - y_pred_scaled)/y_true_scaled)/len(y_true_scaled))[0]
-
-        metrics_str = ''
-        metrics_str += f'Mean Squared Error: {MSE:.2f}\n'
-        metrics_str += f'Root Mean Squared Error: {RMSE:.2f}\n'
-        metrics_str += f'Mean Absolute Error: {Mean_abs_error:.2f}\n'
-        metrics_str += f'Median Absolute Error: {Median_abs_error:.2f}\n'
-        metrics_str += f'Max Error: {Max_error:.2f}\n'
-        metrics_str += f'R2 Score: {R2_score:.3f}\n'
-        metrics_str += f'Mean Absolute Percentage Error (MAPE): {MAPE:.4f}\n'
-        metrics_str += f'Mean Squared Error Scaled: {MSE_scaled:.2f}\n'
-        metrics_str += f'Root Mean Squared Error Scaled: {RMSE_scaled:.2f}\n'
-        metrics_str += f'Mean Absolute Percentage Error Scaled: {MAPE_scaled:.4f}\n'
-
-        print(metrics_str)
-
-        if save_outputs:
-            filename = f'{prefix}_error_stats.txt'
-            with open(os.path.join(output_dir, filename), 'w') as f:
-                f.write(metrics_str)
-
-        if swoth:
-            if prefix == "val":
-                self.val_errors.append([MSE, RMSE, MAPE, MSE_scaled, RMSE_scaled, MAPE_scaled])
-            elif prefix == "train":
-                self.train_errors.append([MSE, RMSE, MAPE, MSE_scaled, RMSE_scaled, MAPE_scaled])
-            elif prefix == "test":
-                self.test_errors.append([MSE, RMSE, MAPE, MSE_scaled, RMSE_scaled, MAPE_scaled])
-
-        return
-
-    def plot_scatter(self, y_true, y_pred, output_dir, save_outputs=True, prefix='val'):
-        '''
-        Scatter plot of predicted vs true load, ideal is a line of slope 1
-        '''
-
-        plt.figure()
-        plt.scatter(y_true, y_pred)
-        plt.xlabel('True Load (MW)')
-        plt.ylabel('Predicted Load (MW)')
-        plt.title('Predicted vs True Load')
-
-        if save_outputs:
-            filename = f'{prefix}_scatter.png'
-            plt.savefig(os.path.join(output_dir, filename))
-
-        return
-
-    def plot_timeseries(self, y_true, y_pred, dates_arr, output_dir, save_outputs=True, prefix='val'):
-        '''
-        Timeseries plot of predicted/true load vs datetime to see how well the
-        prediction values match the true curve
-        '''
-
-        dates_arr_plt = self.to_dt(dates_arr)
-
-        plt.figure()
-
-        start_ind = 0
-        end_ind = 336  # First two weeks
-        end_ind = min(end_ind, len(dates_arr_plt))
-
-        plt.plot_date(dates_arr_plt[start_ind:end_ind], y_true[start_ind:end_ind], 'b:', label='True')
-        plt.plot_date(dates_arr_plt[start_ind:end_ind], y_pred[start_ind:end_ind], 'g:', label='Predicted')
-        plt.xticks(rotation=45)
-        plt.xlabel('Date')
-        plt.ylabel('Load (MW)')
-        plt.title('2-Week Predicted vs True Load')
-        plt.legend()
-
-        if save_outputs:
-            filename = f'{prefix}_timeseries.png'
-            plt.savefig(os.path.join(output_dir, filename))
-
-        return
-
-    def save_CSV(self, y_true, y_pred, dates_arr, output_dir, save_outputs=True, prefix='val'):
-        '''
-        Save CSV file of predicted and true load
-        '''
-
-        if save_outputs:
-            dates_arr = np.reshape(dates_arr, (len(dates_arr), 1))
-            y_true = y_true.reshape(len(y_true),1)
-            y_pred = y_pred.reshape(len(y_pred),1)
-            df_out = np.hstack([dates_arr, y_true, y_pred])
-
-            header = ['date_hour', 'True Load', 'Predicted Load']
-            filename = f'{prefix}_pred_array.csv'
-            output_filepath = os.path.join(output_dir, filename)
-            pd.DataFrame(df_out).to_csv(output_filepath, header=header, index=False)
-
-        return
-
-    def get_datetime(self, dt_str):
-        '''
-        Helper function to get a datetime object from a date_hour string
-        '''
-
-        dt_obj = datetime.datetime.strptime(dt_str, '%Y-%m-%d %H:%M:%S')
-
-        return dt_obj
-
-    def to_dt(self, dt_arr):
-        '''
-        Helper function to convert array of date_hour timestrings to datetime objects
-        '''
-
-        # If already a list of datetime objects, just return the list
-        if isinstance(dt_arr[0], datetime.datetime):
-            return dt_arr
-
-        # Other wise convert from strings to datetime objects
-        N = len(dt_arr)
-
-        return_arr = [''] * N
-
-        j = 0
-        for i in range(N):
-            return_arr[j] = self.get_datetime(dt_arr[i])
-            j += 1
-
-        return return_arr
-
-
-def main():
-    # For now, just run on one city at a time
-<<<<<<< HEAD
-    locations = [('ercot', 'houston'), ('isone', 'boston'), ('nyiso', 'nyc'), ('pjm', 'chicago'), ('spp', 'kck')]
-    data_dir = os.path.join(os.getcwd(), 'data', 'interim')
-
-    # Train model and predict
-    lstm = LSTM_Model(df=None, window=24, layers=1, hidden_inputs=50, last_layer="Dense", scaler="Standard", epochs=5,
-                      activation="tanh", eval_splits=3, preserve_weights=True)
-    for region, city in locations:
-        print(f"Fitting on data from {region}, {city}")
-        lstm.run_experiment(region, city, data_dir, test_on_split=True)
-=======
-    region = 'ercot'
-    city = 'houston'
-    data_dir = os.path.join(os.getcwd(), 'data', 'interim')
-
-    # Train model and predict
-    lstm = LSTM_Model(df=None, window=24, layers=2, hidden_inputs=50, last_layer="Dense", scaler="Standard", epochs=20,
-                      activation="relu")
-    lstm.run_experiment(region, city, data_dir, test_on_split=True,folds=7)
->>>>>>> e300091e
-
-    return
-
-
-if __name__ == "__main__":
+"""
+Recurrent neural network model for electricity load
+"""
+import os
+import numpy as np
+import pandas as pd
+import datetime
+from tensorflow import keras
+from matplotlib import pyplot as plt
+from sklearn.preprocessing import StandardScaler
+from sklearn.preprocessing import MinMaxScaler
+import json
+from sklearn.model_selection import TimeSeriesSplit
+from sklearn import metrics
+
+
+class LSTM_Model:
+
+    def __init__(self, df=None, window=24, layers=1, hidden_inputs=50, last_layer="Dense", scaler="Standard", epochs=30,
+                 activation="tanh", eval_splits=5, preserve_weights=False):
+        self.window = window
+        self.layers = layers
+        self.hidden_inputs = hidden_inputs
+        self.last_layer = last_layer
+        self.scaler = scaler
+        self.df = df
+        self.epochs = epochs
+        self.activation = activation
+        self.X_train = None
+        self.X_test = None
+        self.X_val = None
+        self.X_compare = None
+        self.model = None
+        self.path = None
+        self.date_array = None
+        self.eval_splits = eval_splits
+        self.preserve_weights = preserve_weights
+        self.train_errors = []
+        self.val_errors = []
+        self.test_errors = []
+        self.outputpath = None
+        self.train_samples = []
+
+    def scale_columns(self, col_name_list):
+        """Scale columns named in col_name_list to mean zero, sd one,
+        and return the individual scaler objects in a dictionary.
+        Args:
+            df: pandas DataFrame with columns to be scaled
+            col_name_list: list of string column names denoting columns
+                to be scaled
+        Returns: Tuple of two objects. The first is the scaled dataframe.
+        The second is a dictionary of scaler objects, the keys are the column names
+        of the column scaled by each scaler.
+        """
+        scaler_dict = {}
+        for cur_name in col_name_list:
+            if self.scaler == "Standard":
+                cur_scaler = StandardScaler()
+            else:
+                cur_scaler = MinMaxScaler()
+            cur_data = self.df.loc[:, cur_name].values
+            cur_data = np.expand_dims(cur_data, axis=1)
+            cur_scaler.fit(cur_data)
+            self.df.loc[:, cur_name] = cur_scaler.transform(cur_data).squeeze()
+            scaler_dict[cur_name] = cur_scaler
+        return (scaler_dict)
+
+    def create_window_data(self, data, keep_whole_window=True):
+        """Preprocess data to match RNN model specification
+
+        Args:
+            data: matrix of inputs for the RNN (num_steps, num_features)
+            window: the width of the look-back window used for the RNN
+            keep_whole_window: flag controlling whether the whole window
+                will be preserved in each entry of the output, or only
+                the current element at the end of the window.
+        Returns: 3-dimensional tensor (np.ndarray) of dimensions
+        (num_steps, window [or 1 if keep_whole_window is False], num_features)
+        ready for input to an LSTM.
+        """
+        num_steps = data.shape[0] - self.window + 1
+        num_features = data.shape[1]
+        if keep_whole_window is False:
+            keep_nelems = 1
+        else:
+            keep_nelems = self.window
+        arr = np.zeros((num_steps, keep_nelems, num_features))
+        for i in range(self.window, data.shape[0]+1):
+            cur_window = data[(i - keep_nelems):i, :]
+            arr[i - self.window, :, :] = cur_window
+        arr = arr.squeeze()
+        return arr
+
+    def define_fit_vanilla_lstm(self):
+        """Defines a Vanilla LSTM model using Keras
+        Args:
+            window: width of the look-back window used for the model's
+                input data
+            num_features: number of features in the input data
+            units: dimension of "memory" space
+        Returns: keras Sequential model object
+        """
+        model = keras.models.Sequential()
+        num_features = len(self.X_train.columns) - 1
+        if self.layers == 1:
+            # TO DO ADD ACTIVATION
+            model.add(keras.layers.LSTM(self.hidden_inputs, activation=self.activation, return_sequences=False,
+                                        input_shape=(self.window, num_features)))
+        else:
+            for i in range(self.layers):
+                model.add(keras.layers.LSTM(self.hidden_inputs, activation=self.activation, return_sequences=True,
+                                            input_shape=(self.window, num_features)))
+            model.add(keras.layers.LSTM(self.hidden_inputs , activation=self.activation))
+        if self.last_layer == "Dense":
+            model.add(keras.layers.Dense(1))
+        model.compile(optimizer='adam', loss='mse')
+        self.model = model
+
+    def train_test_split(self):
+        # Create TimeSeriesSplitter
+        tscv = TimeSeriesSplit(n_splits=self.eval_splits)
+        X = self.df
+
+        # Find X_train and X_compare
+        for train_index, test_index in tscv.split(X):
+            X_train = X.iloc[train_index]
+            X_compare_2020 = X.iloc[test_index]
+
+        # Find X_val+test
+        X_val = X_train.loc[(X_train.index.date > datetime.date(2019, 9, 30))]
+
+        # Find X_Train
+        X_train = X_train.loc[~X_train.index.isin(X_val.index)]
+
+        # Find exact X_val and X_test
+        tscv = TimeSeriesSplit(n_splits=2)
+        for train_index, test_index in tscv.split(X_val):
+            X_val_2 = X_val.iloc[train_index]
+            X_test_2_month = X_val.iloc[test_index]
+
+        self.X_train = X_train
+        self.X_test = X_test_2_month
+        self.X_val = X_val_2
+        self.X_compare = X_compare_2020
+
+    def run_experiment(self, region, city, path, test_on_split=False, folds = 6,
+                       input_keep_cols=['hour', 'weekday', 'weekend', 'pre_weekend',
+                                        'post_weekend', 'holiday', 'dwpc', 'relh', 'sped', 'tmpc', 'load',
+                                        'city_flag_la', 'city_flag_houston', 'city_flag_boston', 'city_flag_nyc',
+                                        'city_flag_chicago', 'city_flag_kck', 'week_of_year', 'sin_week_of_year',
+                                        'cos_week_of_year', 'sin_hour', 'cos_hour']):
+        # Read appropriate CSV into a dataframe
+        filepath = os.path.join(path, f'{region}_{city}_third_pass.csv')
+        df = pd.read_csv(filepath)
+        self.path = path
+        self.date_array = [i.strftime('%Y-%m-%d %H:%M:%S') for i in pd.to_datetime(df.date_hour)]
+        print("Made DataFrame")
+        # Create datetime index
+        df.index = pd.to_datetime(df.date_hour)
+        print(df.columns)
+        df_select = df.loc[:, input_keep_cols]
+
+        # Set df to extracted dataset
+        self.df = df_select
+
+        # Scale the data
+        float_cols = list(df_select.columns[df_select.dtypes == np.float64])
+        scaler_dict = self.scale_columns(float_cols)
+
+        print("Splitting and Training")
+        # Split train and test data
+        if test_on_split:
+            self.test_on_splits(scaler_dict, folds)
+        else:
+            self.train_test_split()
+            self.fit_model_and_predict(scaler_dict)
+
+    def fit_model_and_predict(self, scaler_dict, train_too=False):
+        # Split data into input and target variables and create tensors
+        # For Train data
+        date_array = [i.strftime('%Y-%m-%d %H:%M:%S') for i in pd.to_datetime(self.X_val.iloc[self.window-1:].index.values)]
+        X_train = self.X_train
+        y_train = X_train["load"].to_numpy()
+        y_train = np.expand_dims(y_train, axis=1)
+        X_train = X_train.drop("load", axis=1).to_numpy()
+        X_train_tensor = self.create_window_data(X_train)
+        y_train_tensor = self.create_window_data(y_train, keep_whole_window=False)
+        self.train_samples.append(len(X_train_tensor))
+        # For test Data
+        X_test = self.X_test
+        y_test = X_test['load'].to_numpy()
+        y_test = np.expand_dims(y_test, axis=1)
+        X_test = X_test.drop('load', axis=1).to_numpy()
+        X_test_tensor = self.create_window_data(X_test)
+        y_test_tensor = self.create_window_data(y_test, keep_whole_window=False)
+
+        # For Validation Data
+        X_val = self.X_val
+        y_val = X_val['load'].to_numpy()
+        y_val = np.expand_dims(y_val, axis=1)
+        X_val = X_val.drop('load', axis=1).to_numpy()
+        X_val_tensor = self.create_window_data(X_val)
+        y_val_tensor = self.create_window_data(y_val, keep_whole_window=False)
+        if train_too:
+            assert round(100 * len(y_val_tensor)/ (len(y_val_tensor) + len(y_train_tensor))) == 20
+        # For Compare Data
+        X_compare = self.X_compare
+        y_compare = X_compare['load'].to_numpy()
+        y_compare = np.expand_dims(y_compare, axis=1)
+        X_compare = X_compare.drop("load", axis=1).to_numpy()
+        X_compare_tensor = self.create_window_data(X_compare)
+        y_compare_tensor = self.create_window_data(y_compare, keep_whole_window=False)
+
+        print("Defining and Training Model")
+        # Define Model
+        if self.model is None or self.preserve_weights is False:
+            self.define_fit_vanilla_lstm()
+
+        # Train Model
+        self.model.fit(X_train_tensor, y_train_tensor, epochs=self.epochs)
+
+        # Make Prediction
+        y_pred = self.model.predict(X_val_tensor)
+        y_val_unscaled = scaler_dict['load'].inverse_transform(y_val_tensor)
+        y_pred_unscaled = scaler_dict['load'].inverse_transform(y_pred)
+        if train_too:
+            # Find unscaled data and calculate metrics
+            date_array = [i.strftime('%Y-%m-%d %H:%M:%S') for i in pd.to_datetime(self.X_val.iloc[self.window-1:].index.values)]
+            date_array_train = [i.strftime('%Y-%m-%d %H:%M:%S') for i in pd.to_datetime(self.X_train.iloc[self.window-1:].index.values)]
+
+            y_pred_train = self.model.predict(X_train_tensor)
+            y_train_unscaled = scaler_dict['load'].inverse_transform(y_train_tensor)
+            y_pred_train_unscaled = scaler_dict['load'].inverse_transform(y_pred_train)
+            self.calc_metrics(y_val_unscaled, y_pred_unscaled, date_array, scaler_dict,save_outputs=True,
+                              train_y_true=y_train_unscaled,
+                              train_y_pred=y_pred_train_unscaled, train_dates_arr=date_array_train, swoth = True)
+        else:
+            self.calc_metrics(y_val_unscaled, y_pred_unscaled, date_array, scaler_dict,save_outputs=True)
+
+    #         #Find unscaled data and calculate metrics
+    #         y_pred = self.model.predict(X_test_tensor)
+    #         y_test_unscaled = scaler_dict['load'].inverse_transform(y_test_tensor)
+    #         y_pred_unscaled = scaler_dict['load'].inverse_transform(y_pred)
+    #         self.calc_metrics(y_pred_unscaled, y_test_unscaled)
+
+    #         #Find unscaled data and calculate metrics
+    #         y_pred = self.model.predict(X_compare_tensor)
+    #         y_compare_unscaled = scaler_dict['load'].inverse_transform(y_compare_tensor)
+    #         y_pred_unscaled = scaler_dict['load'].inverse_transform(y_pred)
+
+    #         self.calc_metrics(y_pred_unscaled, y_compare_unscaled)
+
+    def hyperparameter_dict(self, output_dir):
+        hyperparams = {"window": self.window, "layers": self.layers, "hidden_inputs": self.hidden_inputs,
+                       "epochs": self.epochs}
+        filename = 'hyperparameters.json'
+        with open(os.path.join(output_dir, filename), 'w') as f:
+            json.dump(hyperparams, f, indent=4)
+
+    def test_on_splits(self, scaler_dict, folds = 6):
+        tscv = TimeSeriesSplit(n_splits=5)
+        X = self.df
+
+        # Find X_train and X_compare
+        for train_index, test_index in tscv.split(X):
+            X_train = X.iloc[train_index]
+            X_compare_2020 = X.iloc[test_index]
+
+        # Find X_test
+        X_test = X_train.loc[(X_train.index.date > datetime.date(2019, 12, 31))]
+
+        # Find X_val+train
+        X_train_val = X_train.loc[~X_train.index.isin(X_test.index)]
+        train_sample_size = []
+        # Find exact X_val and X_test
+        train_ind, test_ind = self.split_for_splits(folds, X_train_val)
+        for i in range(len(train_ind)):
+            X_train_2 = X_train_val.iloc[:train_ind[i]]
+            X_val_2 = X_train_val.iloc[train_ind[i]: train_ind[i] + test_ind[i]]
+            self.X_train = X_train_2
+            train_sample_size.append(len(X_train_2))
+            self.X_test = X_test
+            self.X_val = X_val_2
+            self.X_compare = X_compare_2020
+            self.fit_model_and_predict(scaler_dict, train_too=True)
+
+        filename_l = ["MSE","RMSE","MAPE","MSE_Scaled","RMSE_Scaled","MAPE_Scaled"]
+        for i in range(len(filename_l)):
+            train_error = [self.train_errors[j][i] for j in range(len(self.train_errors))]
+            val_error = [self.val_errors[j][i] for j in range(len(self.val_errors))]
+            plt.figure()
+            plt.plot(self.train_samples, train_error,label="training error")
+            plt.plot(self.train_samples, val_error, label="validation error")
+            plt.legend()
+            plt.xlabel("Training Size (Number of Windows)")
+            plt.ylabel("Error")
+            plt.title("{0} vs Training Size".format(filename_l))
+            filename = 'error_scatter_test_splits_{0}.png'.format(filename_l[i])
+            plt.savefig(os.path.join(self.outputpath, filename))
+            plt.close()
+
+
+    def split_for_splits(self, folds, data):
+        nsplits_len_train = [i * (len(data)-23) // (folds + 1) + (len(data)-23) % (folds + 1) - 1 if i* (len(data)-23) // (folds + 1) <= int(0.8 * (len(data)-23) // 1) else int(0.8*(len(data)-23)) for i in np.arange(1, folds+1)]
+        nsplits_len_test = [int((i -23) / 0.8 * 0.2 // 1) + 23 for i in nsplits_len_train]
+        return nsplits_len_train, nsplits_len_test
+
+    def calc_metrics(self, y_true, y_pred, dates_arr, scaler_dict,save_outputs=True,
+                     train_y_true=None, train_y_pred=None, train_dates_arr=None, swoth = False):
+        '''
+        Calculates some metrics and plots for current run of an LSTM and saves them
+        to a folder under the root/models s ubdirectory
+        Parameters
+        ----------
+        y_true : numpy array of shape (m,1)
+            True true load values
+        y_pred : numpy array of shape (m,1)
+            Predicted load values
+        dates_arr : numpy array of shape (m,1)
+            Each entry in numpy array should contain a unique date_hour string in
+            the format: 'YYYY-MM-DD HH:MM:SS'
+        hyperparams : dictionary
+            Contains hyperparameter specifications
+        save_outputs : bool, optional
+            If True, will save outputs to a generated timestamped directory under
+            the root/models subdirectory
+        Returns
+        -------
+        None.
+        '''
+
+        output_dir = ''  # Placeholder if save_outputs is False
+        if save_outputs:
+            path = os.path.join(os.getcwd(), "model")
+            if not os.path.exists(path):
+                os.mkdir(path)
+                print("Creating model directory")
+            else:
+                print("Directory exists, adding to directory")
+            # Path to data directory contaning CSVs
+            output_dir = path
+
+            run_datetime = datetime.datetime.now().strftime('%m%d%y_%H%M%S')
+            new_dir_name = f'run_{run_datetime}'
+
+            if swoth:
+                output_dir = os.path.join(output_dir, 'split_train_val')
+                if not os.path.exists(output_dir):
+                    os.mkdir(output_dir)
+                self.outputpath = output_dir
+            else:
+                pass
+            # Current date/time
+            output_dir = os.path.join(output_dir, new_dir_name)
+            os.mkdir(output_dir)
+
+        # Error statistics #######################################################
+        # self.outputpath = output_dir
+        self.raw_metrics(y_true, y_pred, output_dir, scaler_dict, save_outputs=save_outputs, prefix='val', swoth = swoth)
+        if train_y_true is not None and train_y_pred is not None and train_dates_arr is not None:
+            self.raw_metrics(train_y_true, train_y_pred, output_dir, scaler_dict ,save_outputs=save_outputs, prefix='train',swoth = swoth)
+
+        # Scatter plot of Predicted vs True Load #################################
+
+        self.plot_scatter(y_true, y_pred, output_dir, save_outputs=save_outputs, prefix='val')
+        if train_y_true is not None and train_y_pred is not None and train_dates_arr is not None:
+            self.plot_scatter(train_y_true, train_y_pred, output_dir, save_outputs=save_outputs, prefix='train')
+
+        # Timeseries Plot (automatically only plots first two weeks of data) ######
+
+        self.plot_timeseries(y_true, y_pred, dates_arr, output_dir, save_outputs=save_outputs, prefix='val')
+        if train_y_true is not None and train_y_pred is not None and train_dates_arr is not None:
+            self.plot_timeseries(train_y_true, train_y_pred, train_dates_arr, output_dir, save_outputs=save_outputs,
+                            prefix='train')
+
+        # Save current run's hyperparameters to JSON file ########################
+        if save_outputs:
+            self.hyperparameter_dict(output_dir)
+        # Save arrays of predicted and true load value to CSV ####################
+        self.save_CSV(y_true, y_pred, dates_arr, output_dir, save_outputs=save_outputs, prefix='val')
+        if train_y_true is not None and train_y_pred is not None and train_dates_arr is not None:
+            self.save_CSV(train_y_true, train_y_pred, train_dates_arr, output_dir, save_outputs=save_outputs, prefix='train')
+
+        return
+
+    def raw_metrics(self, y_true, y_pred, output_dir, scaler_dict,save_outputs=True, prefix='val', swoth = False):
+        '''
+        Various useful regression metrics, the following link is a helpful reference
+        https://scikit-learn.org/stable/modules/model_evaluation.html#regression-metrics
+        '''
+
+        print('------------------------------------------------------------------')
+        print(f'{prefix} raw metrics')
+        print('------------------------------------------------------------------')
+
+        #UnScaled
+        MSE = metrics.mean_squared_error(y_true, y_pred)
+        RMSE = metrics.mean_squared_error(y_true, y_pred, squared=False)
+
+        Mean_abs_error = metrics.mean_absolute_error(y_true, y_pred)
+        Median_abs_error = metrics.median_absolute_error(y_true, y_pred)
+
+        Max_error = metrics.max_error(y_true, y_pred)
+        R2_score = metrics.r2_score(y_true, y_pred)
+
+        y_true_mape = y_true.reshape(len(y_true), 1)
+        MAPE = (sum(abs(y_true_mape - y_pred) / y_true_mape) / len(y_true_mape))[0]
+
+        #Scaled
+        y_true_scaled = scaler_dict["load"].transform(y_true.reshape(-1, 1))
+        y_pred_scaled = scaler_dict["load"].transform(y_pred.reshape(-1, 1))
+        MSE_scaled = metrics.mean_squared_error(y_true_scaled, y_pred_scaled)
+        RMSE_scaled = metrics.mean_squared_error(y_true_scaled, y_pred_scaled, squared=False)
+
+
+        y_true_scaled = y_true.reshape(len(y_true_scaled),1)
+        MAPE_scaled = (sum(abs(y_true_scaled - y_pred_scaled)/y_true_scaled)/len(y_true_scaled))[0]
+
+        metrics_str = ''
+        metrics_str += f'Mean Squared Error: {MSE:.2f}\n'
+        metrics_str += f'Root Mean Squared Error: {RMSE:.2f}\n'
+        metrics_str += f'Mean Absolute Error: {Mean_abs_error:.2f}\n'
+        metrics_str += f'Median Absolute Error: {Median_abs_error:.2f}\n'
+        metrics_str += f'Max Error: {Max_error:.2f}\n'
+        metrics_str += f'R2 Score: {R2_score:.3f}\n'
+        metrics_str += f'Mean Absolute Percentage Error (MAPE): {MAPE:.4f}\n'
+        metrics_str += f'Mean Squared Error Scaled: {MSE_scaled:.2f}\n'
+        metrics_str += f'Root Mean Squared Error Scaled: {RMSE_scaled:.2f}\n'
+        metrics_str += f'Mean Absolute Percentage Error Scaled: {MAPE_scaled:.4f}\n'
+
+        print(metrics_str)
+
+        if save_outputs:
+            filename = f'{prefix}_error_stats.txt'
+            with open(os.path.join(output_dir, filename), 'w') as f:
+                f.write(metrics_str)
+
+        if swoth:
+            if prefix == "val":
+                self.val_errors.append([MSE, RMSE, MAPE, MSE_scaled, RMSE_scaled, MAPE_scaled])
+            elif prefix == "train":
+                self.train_errors.append([MSE, RMSE, MAPE, MSE_scaled, RMSE_scaled, MAPE_scaled])
+            elif prefix == "test":
+                self.test_errors.append([MSE, RMSE, MAPE, MSE_scaled, RMSE_scaled, MAPE_scaled])
+
+        return
+
+    def plot_scatter(self, y_true, y_pred, output_dir, save_outputs=True, prefix='val'):
+        '''
+        Scatter plot of predicted vs true load, ideal is a line of slope 1
+        '''
+
+        plt.figure()
+        plt.scatter(y_true, y_pred)
+        plt.xlabel('True Load (MW)')
+        plt.ylabel('Predicted Load (MW)')
+        plt.title('Predicted vs True Load')
+
+        if save_outputs:
+            filename = f'{prefix}_scatter.png'
+            plt.savefig(os.path.join(output_dir, filename))
+
+        return
+
+    def plot_timeseries(self, y_true, y_pred, dates_arr, output_dir, save_outputs=True, prefix='val'):
+        '''
+        Timeseries plot of predicted/true load vs datetime to see how well the
+        prediction values match the true curve
+        '''
+
+        dates_arr_plt = self.to_dt(dates_arr)
+
+        plt.figure()
+
+        start_ind = 0
+        end_ind = 336  # First two weeks
+        end_ind = min(end_ind, len(dates_arr_plt))
+
+        plt.plot_date(dates_arr_plt[start_ind:end_ind], y_true[start_ind:end_ind], 'b:', label='True')
+        plt.plot_date(dates_arr_plt[start_ind:end_ind], y_pred[start_ind:end_ind], 'g:', label='Predicted')
+        plt.xticks(rotation=45)
+        plt.xlabel('Date')
+        plt.ylabel('Load (MW)')
+        plt.title('2-Week Predicted vs True Load')
+        plt.legend()
+
+        if save_outputs:
+            filename = f'{prefix}_timeseries.png'
+            plt.savefig(os.path.join(output_dir, filename))
+
+        return
+
+    def save_CSV(self, y_true, y_pred, dates_arr, output_dir, save_outputs=True, prefix='val'):
+        '''
+        Save CSV file of predicted and true load
+        '''
+
+        if save_outputs:
+            dates_arr = np.reshape(dates_arr, (len(dates_arr), 1))
+            y_true = y_true.reshape(len(y_true),1)
+            y_pred = y_pred.reshape(len(y_pred),1)
+            df_out = np.hstack([dates_arr, y_true, y_pred])
+
+            header = ['date_hour', 'True Load', 'Predicted Load']
+            filename = f'{prefix}_pred_array.csv'
+            output_filepath = os.path.join(output_dir, filename)
+            pd.DataFrame(df_out).to_csv(output_filepath, header=header, index=False)
+
+        return
+
+    def get_datetime(self, dt_str):
+        '''
+        Helper function to get a datetime object from a date_hour string
+        '''
+
+        dt_obj = datetime.datetime.strptime(dt_str, '%Y-%m-%d %H:%M:%S')
+
+        return dt_obj
+
+    def to_dt(self, dt_arr):
+        '''
+        Helper function to convert array of date_hour timestrings to datetime objects
+        '''
+
+        # If already a list of datetime objects, just return the list
+        if isinstance(dt_arr[0], datetime.datetime):
+            return dt_arr
+
+        # Other wise convert from strings to datetime objects
+        N = len(dt_arr)
+
+        return_arr = [''] * N
+
+        j = 0
+        for i in range(N):
+            return_arr[j] = self.get_datetime(dt_arr[i])
+            j += 1
+
+        return return_arr
+
+
+def main():
+    # For now, just run on one city at a time
+    locations = [('ercot', 'houston'), ('isone', 'boston'), ('nyiso', 'nyc'), ('pjm', 'chicago'), ('spp', 'kck')]
+    data_dir = os.path.join(os.getcwd(), 'data', 'interim')
+
+    # Train model and predict
+    lstm = LSTM_Model(df=None, window=24, layers=2, hidden_inputs=50, last_layer="Dense", scaler="Standard", epochs=5,
+                      activation="relu", preserve_weights=True)
+    for region, city in locations:
+        print(f"Fitting on data from {region}, {city}")
+        lstm.run_experiment(region, city, data_dir, test_on_split=True, folds=7)
+
+    return
+
+
+if __name__ == "__main__":
     main()